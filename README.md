<h1 align="center">
  <br>
  <a href="https://vantage6.ai"><img src="https://github.com/IKNL/guidelines/blob/master/resources/logos/vantage6.png?raw=true" alt="vantage6" width="350"></a>
</h1>

<h3 align=center> A privacy preserving federated learning solution</h3>
<h3 align="center">

[![Coverage Status](https://coveralls.io/repos/github/IKNL/vantage6-node/badge.svg?branch=master)](https://coveralls.io/github/IKNL/vantage6-node?branch=master)
[![Codacy Badge](https://api.codacy.com/project/badge/Grade/0f03092824814c5797224884fb65f048)](https://www.codacy.com/gh/IKNL/vantage6-node?utm_source=github.com&amp;utm_medium=referral&amp;utm_content=IKNL/vantage6-node&amp;utm_campaign=Badge_Grade)
[![PyPI version](https://badge.fury.io/py/vantage6-client.svg)](https://badge.fury.io/py/vantage6-client)
[![Build Status](https://api.travis-ci.org/IKNL/vantage6-node.svg?branch=master)](https://travis-ci.org/IKNL/vantage6-node)
<!--[![PyPI version](https://badge.fury.io/py/ppDLI.svg)](https://badge.fury.io/py/ppDLI)-->

</h3>

<p align="center">
  <a href="#books-documentation">Documentation</a> •
  <a href="#cd-installation">Installation</a> •
  <a href="#hatching_chick-how-to-use">How To Use</a> •
  <a href="#gift_heart-contributing">Contributing</a> •
  <a href="#black_nib-references">References</a>
</p>

-----------------------------------------------------------------------------------------------------
This repository is part of **vantage6**, our **priVAcy preserviNg federaTed leArninG infrastructurE for Secure Insight eXchange**. Other repositories include:

*   [vantage6](https://github.com/iknl/vantage6)
*   [vantage6-common](https://github.com/iknl/vantage6-common)
*   [vantage6-server](https://github.com/iknl/vantage6-server)
*   vantage6-node (you are here)
*   [vantage6-client](https://github.com/iknl/vantage6-client)
*   [vantage6-UI](https://github.com/IKNL/Vantage6-UI)
*   [vantage6-master](https://github.com/iknl/vantage6-master)

## :books: Documentation
The following is a short cheat sheet of how to setup a **vantage6** node. For a more detailed, comprehensive guide, please refer to our [website `https://vantage6.ai`](https://vantage6.ai) and the official [documentation: `https://docs.vantage6.ai/`](https://docs.vantage6.ai/).

## :cd: Installation
This repository contains the code for a **vantage6** node. Installation can be done in two different ways:

### Option 1 - Directly from `pypi`
```bash
pip install vantage6-node
```
### Option 2 - From this repository
```bash
# Clone repository
git clone https://github.com/iknl/vantage6-node

# Go into the repository
cd vantage6-node

# install vantage6-node and dependencies
pip install -e .
```

## :hatching_chick: How to use
```bash
# Show the available commands
vnode --help

# Create a new configuration
vnode new [OPTIONS]

# start a configuration
vnode start [OPTIONS]

# See where usefull files are located
vnode files [OPTIONS]

# Stop one or more nodes
vnode stop [OPTIONS]

# Attach the log output of a node to the console
vnode attach [OPTIONS]

```
## :gift_heart: Contributing
We hope to continue developing, improving, and supporting **vantage6** with the help of the federated learning community. If you are interested in contributing, first of all, thank you! Second, please take a look at our [contributing guidelines](https://docs.vantage6.ai/how-to-contribute/how-to-contribute)

## :lock_with_ink_pen: Data Protection Impact Assessment
Deploying Federated Learning solutions in real life often requires careful analysis and approval of a variety of legal entities. As part of these processes, we at IKNL have written a [Data Protection Impact Assessment (DPIA), which you can find here](https://vantage6.ai/data-protection-impact-assessment-dpia/). Please note that this DPIA was executed by IKNL and is specific for our situation. It can be used as an example by other organizations, but it cannot be used verbatim.

## :black_nib: References
If you are using **vantage6**, please cite this repository as well as the accompanying paper as follows:

<<<<<<< HEAD
> &ndash; Frank Martin, Melle Sieswerda, Hasan Alradhi, Arturo Moncada-Torres, Johan van Soest. vantage6. Available at https://doi.org/10.5281/zenodo.3686944. Accessed on (MONTH, 20XX).
> &ndash; Arturo Moncada-Torres, Frank Martin, Melle Sieswerda, Johan van Soest, Gijs Gelijnse. vantage6: an open source priVAcy preserviNg federaTed leArninG infrastructurE for Secure Insight eXchange. Submitted for publication.
=======
> - Frank Martin, Melle Sieswerda, Hasan Alradhi, et al. vantage6. Available at https://doi.org/10.5281/zenodo.3686944. Accessed on [MONTH, 20XX].
> - Arturo Moncada-Torres, Frank Martin, Melle Sieswerda, Johan van Soest, Gijs Gelijnse. VANTAGE6: an open source priVAcy preserviNg federaTed leArninG infrastructurE for Secure Insight eXchange. AMIA Annual Symposium Proceedings, 2020, p. 870-877. [[BibTeX](https://arturomoncadatorres.com/bibtex/moncada-torres2020vantage6.txt), [PDF](https://vantage6.ai/vantage6/)]
>>>>>>> dd1cee18

-----------------------------------------------------------------------------------------------------
<p align="center">
  <a href="https://github.com/IKNL/vantage6">vantage6</a> •
  <a href="https://github.com/IKNL/vantage6-common">Common</a> •
  <a href="https://github.com/IKNL/vantage6-server">Server</a> •
  <a>Node</a> •
  <a href="https://github.com/IKNL/vantage6-client">Client</a> •
  <a href="https://github.com/IKNL/Vantage6-UI">UI</a> •
  <a href="https://github.com/IKNL/vantage6-master">Master</a>
</p><|MERGE_RESOLUTION|>--- conflicted
+++ resolved
@@ -85,13 +85,8 @@
 ## :black_nib: References
 If you are using **vantage6**, please cite this repository as well as the accompanying paper as follows:
 
-<<<<<<< HEAD
-> &ndash; Frank Martin, Melle Sieswerda, Hasan Alradhi, Arturo Moncada-Torres, Johan van Soest. vantage6. Available at https://doi.org/10.5281/zenodo.3686944. Accessed on (MONTH, 20XX).
-> &ndash; Arturo Moncada-Torres, Frank Martin, Melle Sieswerda, Johan van Soest, Gijs Gelijnse. vantage6: an open source priVAcy preserviNg federaTed leArninG infrastructurE for Secure Insight eXchange. Submitted for publication.
-=======
 > - Frank Martin, Melle Sieswerda, Hasan Alradhi, et al. vantage6. Available at https://doi.org/10.5281/zenodo.3686944. Accessed on [MONTH, 20XX].
 > - Arturo Moncada-Torres, Frank Martin, Melle Sieswerda, Johan van Soest, Gijs Gelijnse. VANTAGE6: an open source priVAcy preserviNg federaTed leArninG infrastructurE for Secure Insight eXchange. AMIA Annual Symposium Proceedings, 2020, p. 870-877. [[BibTeX](https://arturomoncadatorres.com/bibtex/moncada-torres2020vantage6.txt), [PDF](https://vantage6.ai/vantage6/)]
->>>>>>> dd1cee18
 
 -----------------------------------------------------------------------------------------------------
 <p align="center">
