""" Docker manager

The docker manager is responsible for communicating with the docker-
daemon and is a wrapper arround the docker module. It has methods
for creating docker networks, docker volumes, start containers
and retreive results from finished containers
"""
import os
import time
import logging
import docker
import re
import shutil

from typing import Dict, List, NamedTuple, Union
from pathlib import Path

<<<<<<< HEAD
from vantage6.common.docker_addons import get_container
=======
from vantage6.common.docker.addons import get_container
>>>>>>> 5d0b1f5f
from vantage6.common.globals import APPNAME
from vantage6.common.docker.addons import running_in_docker
from vantage6.node.docker.docker_base import DockerBaseManager
from vantage6.node.docker.vpn_manager import VPNManager
from vantage6.node.util import logger_name
from vantage6.common.docker.network_manager import NetworkManager
from vantage6.node.docker.task_manager import DockerTaskManager

log = logging.getLogger(logger_name(__name__))


class Result(NamedTuple):
    """ Data class to store the result of the docker image."""
    result_id: int
    logs: str
    data: str
    status_code: int


class DockerManager(DockerBaseManager):
    """ Wrapper for the docker module, to be used specifically for vantage6.

        It handles docker images names to results `run(image)`. It manages
        docker images, files (input, output, token, logs). Docker images run
        in detached mode, which allows to run multiple docker containers at
        the same time. Results (async) can be retrieved through
        `get_result()` which returns the first available result.
    """
    log = logging.getLogger(logger_name(__name__))

    def __init__(self, ctx, isolated_network_mgr: NetworkManager,
                 vpn_manager: VPNManager, tasks_dir: Path) -> None:
        """ Initialization of DockerManager creates docker connection and
            sets some default values.

            Parameters
            ----------
            ctx: DockerNodeContext or NodeContext
                Context object from which some settings are obtained
            isolated_network_mgr: NetworkManager
                Manager for the isolated network
            vpn_manager: VPNManager
                VPN Manager object
            tasks_dir: Path
                Directory in which this task's data are stored
        """
        self.log.debug("Initializing DockerManager")
        super().__init__(isolated_network_mgr)

        self.data_volume_name = ctx.docker_volume_name
        config = ctx.config
        self.algorithm_env = config.get('algorithm_env', {})
        self.vpn_manager = vpn_manager
        self.__tasks_dir = tasks_dir
        self.alpine_image = config.get('alpine')

        # keep track of the running containers
        self.active_tasks: List[DockerTaskManager] = []

        # before a task is executed it gets exposed to these regex
        self._allowed_images = config.get("allowed_images")

        # node name is used to identify algorithm containers belonging
        # to this node. This is required as multiple nodes may run at
        # a single machine sharing the docker daemon while using a
        # different server. Using a different server means that there
        # could be duplicate result_id's running at the node at the same
        # time.
        self.node_name = ctx.name

        # login to the registries
        docker_registries = ctx.config.get("docker_registries", [])
        self.login_to_registries(docker_registries)

        # set database uri and whether or not it is a file
        self._set_database(config)

        # keep track of linked docker services
        self.linked_services: List[str] = []

    def _set_database(self, config: Dict) -> None:
        """"
        Set database location and whether or not it is a file

        Parameters
        ----------
        config: Dict
            Configuration of the app
        """

        # Check that the `default` database label is present. If this is
        # not the case, older algorithms will break
        db_labels = config['databases'].keys()
        if 'default' not in db_labels:
            self.log.error("'default' database not specified in the config!")
            self.log.debug(f'databases in config={db_labels}')

        # If we're running in a docker container, database_uri would point
        # to a path on the *host* (since it's been read from the config
        # file). That's no good here. Therefore, we expect the CLI to set
        # the environment variables for us. This has the added bonus that we
        # can override the URI from the command line as well.
        self.databases = {}
        for label in db_labels:
            label_upper = label.upper()
            if running_in_docker():
                uri_env = os.environ[f'{label_upper}_DATABASE_URI']
                uri = f'/mnt/{uri_env}'
            else:
                uri = config['databases'][label]

            db_is_file = Path(uri).exists()
            if db_is_file:
                # We'll copy the file to the folder `data` in our task_dir.
                self.log.info(f'Copying {uri} to {self.__tasks_dir}')
                shutil.copy(uri, self.__tasks_dir)
                uri = self.__tasks_dir / os.path.basename(uri)

            self.databases[label] = {'uri': uri, 'is_file': db_is_file}
        self.log.debug(f"Databases: {self.databases}")

    def create_volume(self, volume_name: str) -> None:
        """
        Create a temporary volume for a single run.

        A single run can consist of multiple algorithm containers. It is
        important to note that all algorithm containers having the same run_id
        have access to this container.

        Parameters
        ----------
        volume_name: str
            Name of the volume to be created
        """
        try:
            self.docker.volumes.get(volume_name)
            self.log.debug(f"Volume {volume_name} already exists.")

        except docker.errors.NotFound:
            self.log.debug(f"Creating volume {volume_name}")
            self.docker.volumes.create(volume_name)

    def is_docker_image_allowed(self, docker_image_name: str) -> bool:
        """
        Checks the docker image name.

        Against a list of regular expressions as defined in the configuration
        file. If no expressions are defined, all docker images are accepted.

        Parameters
        ----------
        docker_image_name: str
            uri to the docker image

        Returns
        -------
        bool
            Whether docker image is allowed or not
        """

        # if no limits are declared
        if not self._allowed_images:
            self.log.warn("All docker images are allowed on this Node!")
            return True

        # check if it matches any of the regex cases
        for regex_expr in self._allowed_images:
            expr_ = re.compile(regex_expr)
            if expr_.match(docker_image_name):
                return True

        # if not, it is considered an illegal image
        return False

    def is_running(self, result_id: int) -> bool:
        """
        Check if a container is already running for <result_id>.

        Parameters
        ----------
        result_id: int
            result_id of the algorithm container to be found

        Returns
        -------
        bool
            Whether or not algorithm container is running already
        """
        running_containers = self.docker.containers.list(filters={
            "label": [
                f"{APPNAME}-type=algorithm",
                f"node={self.node_name}",
                f"result_id={result_id}"
            ]
        })
        return bool(running_containers)

    def cleanup(self) -> None:
        """
        Stop all active tasks and delete the isolated network

        Note: the temporary docker volumes are kept as they may still be used
        by a master container
        """
        if self.active_tasks:
            self.log.debug(f'Killing {len(self.active_tasks)} active task(s)')
        while self.active_tasks:
            task = self.active_tasks.pop()
            task.cleanup()
<<<<<<< HEAD
        for service in self.linked_services:
            self.isolated_network_mgr.disconnect(service)
=======
>>>>>>> 5d0b1f5f
        self.isolated_network_mgr.delete()

    def run(self, result_id: int,  image: str, docker_input: bytes,
            tmp_vol_name: str, token: str, database: str
            ) -> Union[List[Dict], None]:
        """
        Checks if docker task is running. If not, creates DockerTaskManager to
        run the task

        Parameters
        ----------
        result_id: int
            Server result identifier
        image: str
            Docker image name
        docker_input: bytes
            Input that can be read by docker container
        tmp_vol_name: str
            Name of temporary docker volume assigned to the algorithm
        token: str
            Bearer token that the container can use
        database: str
            Name of the Database to use

        Returns
        -------
        List[Dict] or None
            Description of each port on the VPN client that forwards traffic to
            the algo container. None if VPN is not set up.
        """
        # Verify that an allowed image is used
        if not self.is_docker_image_allowed(image):
            msg = f"Docker image {image} is not allowed on this Node!"
            self.log.critical(msg)
            return None

        # Check that this task is not already running
        if self.is_running(result_id):
            self.log.warn("Task is already being executed, discarding task")
            self.log.debug(f"result_id={result_id} is discarded")
            return None

        task = DockerTaskManager(
            image=image,
            result_id=result_id,
            vpn_manager=self.vpn_manager,
            node_name=self.node_name,
            tasks_dir=self.__tasks_dir,
            isolated_network_mgr=self.isolated_network_mgr,
            databases=self.databases,
            docker_volume_name=self.data_volume_name,
            alpine_image=self.alpine_image
        )
        database = database if (database and len(database)) else 'default'
        vpn_ports = task.run(
            docker_input=docker_input, tmp_vol_name=tmp_vol_name, token=token,
            algorithm_env=self.algorithm_env, database=database
        )

        # keep track of the active container
        self.active_tasks.append(task)

        return vpn_ports

    def get_result(self) -> Result:
        """
        Returns the oldest (FIFO) finished docker container.

        This is a blocking method until a finished container shows up. Once the
        container is obtained and the results are read, the container is
        removed from the docker environment.

        Returns
        -------
        Result
            result of the docker image
        """

        # get finished results and get the first one, if no result is available
        # this is blocking
        finished_tasks = []
        while not finished_tasks:
            finished_tasks = [t for t in self.active_tasks if t.is_finished()]
            time.sleep(1)

        # at least one task is finished
        finished_task = finished_tasks.pop()
        self.log.debug(f"Result id={finished_task.result_id} is finished")

        # Check exit status and report
        logs = finished_task.report_status()

        # Cleanup containers
        finished_task.cleanup()

        # Retrieve results from file
        results = finished_task.get_results()

        # remove finished tasks from active task list
        self.active_tasks.remove(finished_task)

        return Result(
            result_id=finished_task.result_id,
            logs=logs,
            data=results,
            status_code=finished_task.status_code
        )

    def login_to_registries(self, registries: list = []) -> None:
        """
        Login to the docker registries

        Parameters
        ----------
        registries: list
            list of registries to login to
        """
        for registry in registries:
            try:
                self.docker.login(
                    username=registry.get("username"),
                    password=registry.get("password"),
                    registry=registry.get("registry")
                )
                self.log.info(f"Logged in to {registry.get('registry')}")
            except docker.errors.APIError as e:
                self.log.warn(f"Could not login to {registry.get('registry')}")
                self.log.debug(e)

    def link_container_to_network(self, container_name: str,
                                  config_alias: str) -> None:
        """
        Link a docker container to the isolated docker network

        Parameters
        ----------
        container_name: str
            Name of the docker container to be linked to the network
        config_alias: str
            Alias of the docker container defined in the config file
        """
        container = get_container(
            docker_client=self.docker, name=container_name
        )
        if not container:
            self.log.error(f"Could not link docker container {container_name} "
                           "that was specified in the configuration file to "
                           "the isolated docker network.")
            self.log.error("Container not found!")
            return
        self.isolated_network_mgr.connect(
            container_name=container_name,
            aliases=[config_alias]
<<<<<<< HEAD
        )
        self.linked_services.append(container_name)
=======
        )
>>>>>>> 5d0b1f5f
<|MERGE_RESOLUTION|>--- conflicted
+++ resolved
@@ -15,13 +15,8 @@
 from typing import Dict, List, NamedTuple, Union
 from pathlib import Path
 
-<<<<<<< HEAD
-from vantage6.common.docker_addons import get_container
-=======
-from vantage6.common.docker.addons import get_container
->>>>>>> 5d0b1f5f
+from vantage6.common.docker.addons import get_container, running_in_docker
 from vantage6.common.globals import APPNAME
-from vantage6.common.docker.addons import running_in_docker
 from vantage6.node.docker.docker_base import DockerBaseManager
 from vantage6.node.docker.vpn_manager import VPNManager
 from vantage6.node.util import logger_name
@@ -229,11 +224,8 @@
         while self.active_tasks:
             task = self.active_tasks.pop()
             task.cleanup()
-<<<<<<< HEAD
         for service in self.linked_services:
             self.isolated_network_mgr.disconnect(service)
-=======
->>>>>>> 5d0b1f5f
         self.isolated_network_mgr.delete()
 
     def run(self, result_id: int,  image: str, docker_input: bytes,
@@ -387,9 +379,5 @@
         self.isolated_network_mgr.connect(
             container_name=container_name,
             aliases=[config_alias]
-<<<<<<< HEAD
-        )
-        self.linked_services.append(container_name)
-=======
-        )
->>>>>>> 5d0b1f5f
+        )
+        self.linked_services.append(container_name)