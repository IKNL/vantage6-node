--- conflicted
+++ resolved
@@ -27,7 +27,6 @@
     """
     log = logging.getLogger(logger_name(__name__))
 
-<<<<<<< HEAD
     def __init__(self, isolated_network_mgr: IsolatedNetworkManager,
                  node_name: str, vpn_volume_name: str, vpn_subnet: str,
                  alpine_image: Union[str, None] = None) -> None:
@@ -47,10 +46,6 @@
         alpine_image: str or None
             Name of alternative Alpine image to be used
         """
-=======
-    def __init__(self, isolated_network_mgr: NetworkManager,
-                 node_name: str, vpn_volume_name: str, vpn_subnet: str):
->>>>>>> aca2b660
         super().__init__(isolated_network_mgr)
 
         self.vpn_client_container_name = f'{APPNAME}-{node_name}-vpn-client'
