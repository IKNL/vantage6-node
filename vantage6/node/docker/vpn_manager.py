--- conflicted
+++ resolved
@@ -317,133 +317,7 @@
             self.log.warn("More than 1 port exposed in docker image. "
                           f"Using default port {port}.")
         # else: no exposed port specified, return default
-<<<<<<< HEAD
         return port
-=======
-        return port
-
-    def _find_isolated_bridge(self) -> str:
-        """
-        Retrieve the linked network interface in the host namespace for
-        network interface eth0 in the container namespace.
-
-        Returns
-        -------
-        string
-            The name of the network interface in the host namespace
-        """
-        # Get the isolated network interface and extract its link index
-        isolated_interface = self._get_isolated_interface()
-        if isolated_interface:
-            link_index = self._get_link_index(isolated_interface)
-        else:
-            return None  # cannot setup host rules if link is not found
-
-        # Get network config from host namespace
-        host_interfaces = self.docker.containers.run(
-            image=NETWORK_CONFIG_IMAGE,
-            network='host',
-            command=['ip', '--json', 'addr'],
-            remove=True
-        )
-        host_interfaces = json.loads(host_interfaces)
-
-        linked_interface = self._get_if(host_interfaces, link_index)
-        bridge_interface = linked_interface['master']
-        return bridge_interface
-
-    def _get_isolated_interface(self):
-        """
-        Get the isolated network interface
-
-        Get all network descriptions from ip addr and match the isolated
-        network's interface by VPN ip address: this should be the same in the
-        VPN container's attributes and in the network interface
-        """
-        isolated_interface = None
-        _, interfaces = self.vpn_client_container.exec_run("ip --json addr")
-        interfaces = json.loads(interfaces)
-        vpn_ip_isolated_netw = self.get_isolated_netw_ip(
-            self.vpn_client_container)
-        for ip_interface in interfaces:
-            if self.is_isolated_interface(ip_interface, vpn_ip_isolated_netw):
-                isolated_interface = ip_interface
-        return isolated_interface
-
-    def is_isolated_interface(self, ip_interface: Dict,
-                              vpn_ip_isolated_netw: str):
-        """
-        Return True if a network interface is the isolated network
-        interface. Identify this based on the IP address of the VPN client in
-        the isolated network
-
-        Parameters
-        ----------
-        ip_interface: dict
-            IP interface obtained by executing `ip --json addr` command
-        vpn_ip_isolated_netw: str
-            IP address of VPN container in isolated network
-
-        Returns
-        -------
-        boolean:
-            True if this is the interface describing the isolated network
-        """
-        # check if attributes exist in json: if not then it is not the right
-        # interface
-        if ('addr_info' in ip_interface and len(ip_interface['addr_info']) and
-                'local' in ip_interface['addr_info'][0]):
-            # Right attributes are present: check if IP addresses match
-            return vpn_ip_isolated_netw == \
-                ip_interface['addr_info'][0]['local']
-        else:
-            return False
-
-    def _configure_host_network(self, isolated_bridge: str) -> None:
-        """
-        By default the internal bridge networks are configured to prohibit
-        packet forwarding between networks. Create an exception to this rule
-        for forwarding traffic between the bridge and vpn network.
-
-        Parameters
-        ----------
-        vpn_subnet: string
-            Subnet of allowed VPN IP addresses
-        isolated_bridge: string
-            Name of the network interface in the host namespace
-        """
-        self.log.debug("Configuring host network exceptions for VPN")
-        # The following command inserts rules that traffic from the VPN subnet
-        # will be accepted into the isolated network
-        command = (
-            'sh -c "'
-            f'iptables -I DOCKER-USER 1 -d {self.subnet} -i {isolated_bridge} '
-            '-j ACCEPT; '
-            f'iptables -I DOCKER-USER 1 -s {self.subnet} -o {isolated_bridge} '
-            '-j ACCEPT; '
-            '"'
-        )
-
-        self.docker.containers.run(
-            image=NETWORK_CONFIG_IMAGE,
-            network='host',
-            cap_add='NET_ADMIN',
-            command=command,
-            remove=True,
-        )
-
-    def _get_if(self, interfaces, index) -> Union[Dict, None]:
-        """ Get interface configuration based on interface index """
-        for interface in interfaces:
-            if int(interface['ifindex']) == index:
-                return interface
-
-        return None
-
-    def _get_link_index(self, if_json: Union[Dict, List]) -> int:
-        if isinstance(if_json, list):
-            if_json = if_json[-1]
-        return int(if_json['link_index'])
 
     def _is_ipv4_subnet(self, subnet: str) -> bool:
         """
@@ -456,5 +330,4 @@
             return False
         octets = parts[0].split(".")
         return len(octets) == 4 and \
-            all(o.isdigit() and 0 <= int(o) < 256 for o in octets)
->>>>>>> 5c192ee6
+            all(o.isdigit() and 0 <= int(o) < 256 for o in octets)