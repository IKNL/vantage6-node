--- conflicted
+++ resolved
@@ -31,14 +31,9 @@
 
     def __init__(self, image: str, vpn_manager: VPNManager, node_name: str,
                  result_id: int, tasks_dir: Path,
-<<<<<<< HEAD
                  isolated_network_mgr: IsolatedNetworkManager,
                  databases: dict, docker_volume_name: str,
                  alpine_image: Union[str, None] = None):
-=======
-                 isolated_network_mgr: NetworkManager,
-                 databases: dict, docker_volume_name: str):
->>>>>>> aca2b660
         """
         Initialization creates DockerTaskManager instance
 
@@ -58,7 +53,8 @@
             Manager of isolated network to which algorithm needs to connect
         databases: Dict
             List of databases
-        docker_volume_name: str
+        
+        : str
             Name of the docker volume
         alpine_image: str or None
             Name of alternative Alpine image to be used
