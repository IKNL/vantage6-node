"""A setuptools based setup module.

See:
https://packaging.python.org/en/latest/distributing.html
https://github.com/pypa/sampleproject
"""

# Always prefer setuptools over distutils
from setuptools import setup, find_packages
# To use a consistent encoding
from codecs import open
from os import path

here = path.abspath(path.dirname(__file__))

# Get the long description from the README file
with open(path.join(here, 'README.rst'), encoding='utf-8') as f:
    long_description = f.read()


# Read the API version from disk 
with open(path.join(here, 'pytaskmanager', 'VERSION')) as fp:
    __version__ = fp.read()


# Setup the package
setup(
    name='pytaskmanager',
    version=__version__,
    description='Package and utilities for distributed learning',
    long_description=long_description,
    url='https://github.com/IKNL/ppDLI',
    # author='Maastro/IKNL',
    # author_email='',
    packages=find_packages(exclude=['contrib', 'docs', 'tests']),
    python_requires='>=3',
    install_requires=[
        'appdirs',
        'bcrypt',
        'click',
        'flask',
        'flask-cors',
        'flask-jwt-extended',
        'flask-restful',
        'flask-sqlalchemy',
        'flask-marshmallow',
<<<<<<< HEAD
        # 'flasgger',
=======
        'flask-socketio',
        'socketIO_client',
        'flasgger',
>>>>>>> 2eaea773
        'marshmallow',
        'marshmallow-sqlalchemy',
        'pyyaml',
        'psycopg2',
        'requests',
        'termcolor',
        'sqlalchemy',
    ],
    package_data={  
        'pytaskmanager': [
            'server/server.wsgi', 
            'VERSION', 
            '_data/*.yaml',
            'server/resource/swagger/*.yaml'
        ],
    },
    entry_points={
        'console_scripts': [
            'ptm=pytaskmanager.cli.cli:cli',
        ],
    },
    dependency_links=[
        "git+git@github.com:IKNL/flasgger.git#egg=flasgger"
    ]
)<|MERGE_RESOLUTION|>--- conflicted
+++ resolved
@@ -44,13 +44,8 @@
         'flask-restful',
         'flask-sqlalchemy',
         'flask-marshmallow',
-<<<<<<< HEAD
-        # 'flasgger',
-=======
         'flask-socketio',
         'socketIO_client',
-        'flasgger',
->>>>>>> 2eaea773
         'marshmallow',
         'marshmallow-sqlalchemy',
         'pyyaml',
